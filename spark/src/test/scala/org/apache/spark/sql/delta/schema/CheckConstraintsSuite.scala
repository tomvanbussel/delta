--- conflicted
+++ resolved
@@ -442,36 +442,6 @@
     }
   }
 
-<<<<<<< HEAD
-  test("drop table feature") {
-    withTable("table") {
-      sql("CREATE TABLE table (a INT, b INT) USING DELTA " +
-        "TBLPROPERTIES ('delta.feature.checkConstraints' = 'supported')")
-      sql("ALTER TABLE table ADD CONSTRAINT c1 CHECK (a > 0)")
-      sql("ALTER TABLE table ADD CONSTRAINT c2 CHECK (b > 0)")
-
-      val error1 = intercept[AnalysisException] {
-        sql("ALTER TABLE table DROP FEATURE checkConstraints")
-      }
-      checkError(
-        error1,
-        errorClass = "DELTA_CANNOT_DROP_CHECK_CONSTRAINT_FEATURE",
-        parameters = Map("constraints" -> "`c1`, `c2`")
-      )
-
-      sql("ALTER TABLE table DROP CONSTRAINT c1")
-      val error2 = intercept[AnalysisException] {
-        sql("ALTER TABLE table DROP FEATURE checkConstraints")
-      }
-      checkError(
-        error2,
-        errorClass = "DELTA_CANNOT_DROP_CHECK_CONSTRAINT_FEATURE",
-        parameters = Map("constraints" -> "`c2`")
-      )
-
-      sql("ALTER TABLE table DROP CONSTRAINT c2")
-      sql("ALTER TABLE table DROP FEATURE checkConstraints")
-=======
   test("constraint induced by varchar") {
     withTable("table") {
       sql("CREATE TABLE table (id INT, value VARCHAR(12)) USING DELTA")
@@ -487,7 +457,37 @@
           "expr" -> "((value IS NULL) OR (length(value) <= 12))"
         )
       )
->>>>>>> a24a857d
+    }
+  }
+
+  test("drop table feature") {
+    withTable("table") {
+      sql("CREATE TABLE table (a INT, b INT) USING DELTA " +
+        "TBLPROPERTIES ('delta.feature.checkConstraints' = 'supported')")
+      sql("ALTER TABLE table ADD CONSTRAINT c1 CHECK (a > 0)")
+      sql("ALTER TABLE table ADD CONSTRAINT c2 CHECK (b > 0)")
+
+      val error1 = intercept[AnalysisException] {
+        sql("ALTER TABLE table DROP FEATURE checkConstraints")
+      }
+      checkError(
+        error1,
+        errorClass = "DELTA_CANNOT_DROP_CHECK_CONSTRAINT_FEATURE",
+        parameters = Map("constraints" -> "`c1`, `c2`")
+      )
+
+      sql("ALTER TABLE table DROP CONSTRAINT c1")
+      val error2 = intercept[AnalysisException] {
+        sql("ALTER TABLE table DROP FEATURE checkConstraints")
+      }
+      checkError(
+        error2,
+        errorClass = "DELTA_CANNOT_DROP_CHECK_CONSTRAINT_FEATURE",
+        parameters = Map("constraints" -> "`c2`")
+      )
+
+      sql("ALTER TABLE table DROP CONSTRAINT c2")
+      sql("ALTER TABLE table DROP FEATURE checkConstraints")
     }
   }
 }